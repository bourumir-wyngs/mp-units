// The MIT License (MIT)
//
// Copyright (c) 2018 Mateusz Pusz
//
// Permission is hereby granted, free of charge, to any person obtaining a copy
// of this software and associated documentation files (the "Software"), to deal
// in the Software without restriction, including without limitation the rights
// to use, copy, modify, merge, publish, distribute, sublicense, and/or sell
// copies of the Software, and to permit persons to whom the Software is
// furnished to do so, subject to the following conditions:
//
// The above copyright notice and this permission notice shall be included in all
// copies or substantial portions of the Software.
//
// THE SOFTWARE IS PROVIDED "AS IS", WITHOUT WARRANTY OF ANY KIND, EXPRESS OR
// IMPLIED, INCLUDING BUT NOT LIMITED TO THE WARRANTIES OF MERCHANTABILITY,
// FITNESS FOR A PARTICULAR PURPOSE AND NONINFRINGEMENT. IN NO EVENT SHALL THE
// AUTHORS OR COPYRIGHT HOLDERS BE LIABLE FOR ANY CLAIM, DAMAGES OR OTHER
// LIABILITY, WHETHER IN AN ACTION OF CONTRACT, TORT OR OTHERWISE, ARISING FROM,
// OUT OF OR IN CONNECTION WITH THE SOFTWARE OR THE USE OR OTHER DEALINGS IN THE
// SOFTWARE.

#include <units/physical/si.h>
#include <utility>

namespace {

using namespace units;
using namespace units::physical::si;

/* ************** BASE DIMENSIONS **************** */

// length

static_assert(1_q_km == 1000_q_m);
static_assert(1_q_m == 100_q_cm);
static_assert(1_q_m == 10_q_dm);
static_assert(1_q_m == 1000_q_mm);
static_assert(1_q_hm == 100_q_m);
static_assert(1_q_au == 149'597'870'700_q_m);
static_assert(1_q_km + 1_q_m == 1001_q_m);
static_assert(10_q_km / 5_q_km == 2);
static_assert(10_q_km / 5_q_km < 3);
static_assert(100_q_mm / 5_q_cm == dimensionless<scaled_unit<ratio(1, 1, -1), one>>(20));
static_assert(100_q_mm / 5_q_cm == dimensionless<one>(2));
static_assert(10_q_km / 2 == 5_q_km);

static_assert(millimetre::symbol == "mm");
static_assert(centimetre::symbol == "cm");
static_assert(decimetre::symbol == "dm");
static_assert(kilometre::symbol == "km");

// mass

static_assert(1_q_kg == 1000_q_g);
static_assert(1_q_t == 1000_q_kg);
static_assert(1_q_kt == 1000000_q_kg);

static_assert(kilogram::symbol == "kg");
static_assert(tonne::symbol == "t");
static_assert(kilotonne::symbol == "kt");

// time

static_assert(1_q_us == 1000_q_ns);
static_assert(1_q_ms == 1000_q_us);
static_assert(1_q_s == 1000_q_ms);
static_assert(1_q_min == 60_q_s);
static_assert(1_q_h == 60_q_min);
static_assert(1_q_h == 3600_q_s);
static_assert(1_q_d == 24_q_h);
static_assert(1_q_d == 86'400_q_s);

static_assert(nanosecond::symbol == "ns");
static_assert(microsecond::symbol == basic_symbol_text("µs", "us"));
static_assert(millisecond::symbol == "ms");

// current

// temperature

// substance

// luminous intensity

/* ************** DERIVED DIMENSIONS WITH NAMED UNITS **************** */

// frequency

static_assert(1000_q_mHz == 1_q_Hz);
static_assert(1000_q_Hz == 1_q_kHz);
static_assert(1000_q_kHz == 1_q_MHz);
static_assert(1000_q_MHz == 1_q_GHz);
static_assert(1000_q_GHz == 1_q_THz);

static_assert(millihertz::symbol == "mHz");
static_assert(kilohertz::symbol == "kHz");
static_assert(megahertz::symbol == "MHz");
static_assert(gigahertz::symbol == "GHz");
static_assert(terahertz::symbol == "THz");

static_assert(2 / 1_q_s == 2_q_Hz);
static_assert(120 / 1_q_min == 2_q_Hz);
static_assert(1000 / 1_q_s == 1_q_kHz);
static_assert(1 / 1_q_ms == 1_q_kHz);
static_assert(3.2_q_GHz == 3'200'000'000_q_Hz);
static_assert((10_q_Hz * 1_q_min).count() == 10);
static_assert(10_q_Hz * 1_q_min == dimensionless<scaled_unit<ratio(60), one>>(10));
static_assert(10_q_Hz * 1_q_min == dimensionless<one>(600));
static_assert(2 / 1_q_Hz == 2_q_s);

// force
<<<<<<< HEAD
static_assert(10_q_kg * 10_q_m_per_s2 == 100_q_N);
static_assert(100_q_N / 1_q_m_per_s2 == 100_q_kg);
static_assert(100_q_N / 1_q_kg == 100_q_m_per_s2);
=======

static_assert(10q_kg * 10q_m_per_s2 == 100q_N);
static_assert(100q_N / 1q_m_per_s2 == 100q_kg);
static_assert(100q_N / 1q_kg == 100q_m_per_s2);
>>>>>>> 72ed03fb

// pressure

static_assert(10_q_N / 10_q_m2 == 1_q_Pa);
static_assert(10_q_N / 1_q_Pa == 10_q_m2);
static_assert(1_q_Pa * 10_q_m2 == 10_q_N);

// energy

static_assert(1000_q_mJ == 1_q_J);
static_assert(1000_q_J == 1_q_kJ);
static_assert(1000_q_kJ == 1_q_MJ);
static_assert(1000_q_MJ == 1_q_GJ);

static_assert(millijoule::symbol == "mJ");
static_assert(kilojoule::symbol == "kJ");
static_assert(megajoule::symbol == "MJ");
static_assert(gigajoule::symbol == "GJ");

static_assert(10_q_N * 10_q_m == 100_q_J);
static_assert(100_q_J / 10_q_m == 10_q_N);
static_assert(100_q_J / 10_q_N == 10_q_m);
static_assert(10_q_Pa * 10_q_m3 == 100_q_J);
static_assert(100_q_J / 10_q_Pa == 10_q_m3);
static_assert(100_q_J / 10_q_m3 == 10_q_Pa);

// power

static_assert(1000_q_mW == 1_q_W);
static_assert(1000_q_W == 1_q_kW);
static_assert(1000_q_kW == 1_q_MW);
static_assert(1000_q_MW == 1_q_GW);

static_assert(milliwatt::symbol == "mW");
static_assert(kilowatt::symbol == "kW");
static_assert(megawatt::symbol == "MW");
static_assert(gigawatt::symbol == "GW");

static_assert(10_q_J / 10_q_s == 1_q_W);
static_assert(1_q_W * 10_q_s == 10_q_J);
static_assert(10_q_J / 1_q_W == 10_q_s);

// electric charge

static_assert(10_q_A * 10_q_s == 100_q_C);
static_assert(100_q_C / 10_q_A == 10_q_s);
static_assert(100_q_C / 10_q_s == 10_q_A);

// voltage

static_assert(10_q_W / 10_q_A == 1_q_V);
static_assert(10_q_W / 1_q_V == 10_q_A);
static_assert(1_q_V * 10_q_A == 10_q_W);
static_assert(10_q_J / 10_q_C == 1_q_V);
static_assert(10_q_J / 1_q_V == 10_q_C);
static_assert(10_q_C * 1_q_V == 10_q_J);

// capacitance

static_assert(10_q_C / 10_q_V == 1_q_F);
static_assert(10_q_C / 1_q_F == 10_q_V);
static_assert(10_q_V * 1_q_F == 10_q_C);

// magnetic induction

static_assert(1_q_T == 1_q_V * 1_q_s / (1_q_m * 1_q_m));
static_assert(10_q_T / 1_q_s == 10_q_V / (1_q_m * 1_q_m));
static_assert(10_q_T * (1_q_m * 1_q_m) == 10_q_s * 1_q_V);
static_assert(10_q_N / (1_q_A * 1_q_m) == 10_q_T);

static_assert(millitesla::symbol == "mT");
static_assert(microtesla::symbol == basic_symbol_text("µT", "uT"));
static_assert(nanotesla::symbol == "nT");
static_assert(picotesla::symbol == "pT");

// magnetic flux

static_assert(1_q_Wb == 1_q_T * 1_q_m2);
static_assert(1_q_J == 1_q_Wb * 1_q_A);
static_assert(1_q_N * 1_q_s == 1_q_Wb * 1_q_C / 1_q_m);

static_assert(milliweber::symbol == "mWb");
static_assert(microweber::symbol == basic_symbol_text("µWb", "uWb"));
static_assert(nanoweber::symbol == "nWb");
static_assert(picoweber::symbol == "pWb");

// inductance

static_assert(1_q_H == 1_q_Wb / 1_q_A);
static_assert(1_q_V == 1_q_H * 1_q_A / 1_q_s);
static_assert(1_q_J == 1_q_H * 1_q_A * 1_q_A);

static_assert(millihenry::symbol == "mH");
static_assert(microhenry::symbol == basic_symbol_text("µH", "uH"));
static_assert(nanohenry::symbol == "nH");
static_assert(picohenry::symbol == "pH");

// conductance

static_assert(1_q_S * 1_q_R == 1);
static_assert(1_q_S == 1_q_A / 1_q_V);
static_assert(1_q_W == 1_q_A * 1_q_A / 1_q_S);

static_assert(millisiemens::symbol == "mS");
static_assert(microsiemens::symbol == basic_symbol_text("µS", "uS"));
static_assert(nanosiemens::symbol == "nS");

// catalytic activity

static_assert(1_q_kat == 1_q_mol / 1_q_s);
static_assert(1'000'000_q_U == 1_q_mol / 1_q_min);

static_assert(katal::symbol == "kat");
static_assert(enzyme_unit::symbol == "U");

// absorbed dose

static_assert(1_q_Gy == 1_q_J / 1_q_kg);
static_assert(9._q_W * 3_q_s / 60_q_kg == 450_q_mGy);

static_assert(gray::symbol == "Gy");
static_assert(milligray::symbol == "mGy");
static_assert(kilogray::symbol == "kGy");

/* ************** DERIVED DIMENSIONS IN TERMS OF BASE UNITS **************** */

// speed

<<<<<<< HEAD
static_assert(is_same_v<decltype(1_q_km / 1_q_s), speed<scaled_unit<ratio(1, 1, 3), metre_per_second>, std::int64_t>>);

static_assert(10_q_m / 5_q_s == 2_q_m_per_s);
static_assert(10 / 5_q_s * 1_q_m == 2_q_m_per_s);
static_assert(1_q_km / 1_q_s == 1000_q_m_per_s);
// static_assert(1_q_km / 1_q_h == 1_q_km_per_h);  // should not compile
static_assert(1.0_q_km / 1_q_h == 1_q_km_per_h);
static_assert(1000.0_q_m / 3600.0_q_s == 1_q_km_per_h);
=======
static_assert(10q_m / 5q_s == 2q_m_per_s);
static_assert(10 / 5q_s * 1q_m == 2q_m_per_s);
static_assert(1q_km / 1q_s == 1000q_m_per_s);
// static_assert(1q_km / 1q_h == 1q_km_per_h);  // should not compile
static_assert(1.0q_km / 1q_h == 1q_km_per_h);
static_assert(1000.0q_m / 3600.0q_s == 1q_km_per_h);
>>>>>>> 72ed03fb

static_assert(2_q_km_per_h * 2_q_h == 4_q_km);
// static_assert(2_q_km_per_h * 15_q_min == 500_q_m); // should not compile
static_assert(2_q_km_per_h * 15.0_q_min == 500_q_m);
static_assert(2.0_q_km_per_h * 15_q_min == 500_q_m);

static_assert(2_q_km / 2_q_km_per_h == 1_q_h);
// static_assert(2000_q_m / 2_q_km_per_h == 1_q_h); // should not compile
static_assert(quantity_cast<kilometre>(2000_q_m) / 2_q_km_per_h == 1_q_h);

static_assert(detail::unit_text<dim_speed, metre_per_second>() == "m/s");
static_assert(kilometre_per_hour::symbol == "km/h");

// acceleration

static_assert(10_q_m_per_s / 10_q_s == 1_q_m_per_s2);
static_assert(10_q_m_per_s / 1_q_m_per_s2 == 10_q_s);
static_assert(1_q_m_per_s2 * 10_q_s == 10_q_m_per_s);

static_assert(detail::unit_text<dim_acceleration, metre_per_second_sq>() == basic_symbol_text("m/s²", "m/s^2"));

// area

static_assert(10_q_m * 10_q_m == 100_q_m2);
static_assert(100_q_m2 / 10_q_m == 10_q_m);
static_assert(10_q_km * 10_q_km == 100_q_km2);
static_assert(1_q_m2 == 10'000_q_cm2);
static_assert(1_q_ha == 10'000_q_m2);

static_assert(hectare::symbol == "ha");

static_assert(detail::unit_text<dim_area, square_metre>() == basic_symbol_text("m²", "m^2"));

// volume

static_assert(1_q_m * 1_q_m * 1_q_m == 1_q_m3);
static_assert(10_q_m2 * 10_q_m == 100_q_m3);
static_assert(10_q_km * 10_q_km * 10_q_km == 1000_q_km3);
static_assert(1_q_m3 == 1'000'000_q_cm3);
static_assert(1_q_dm * 1_q_dm * 1_q_dm == 1_q_l);
static_assert(1000_q_l == 1_q_m3);
static_assert(1_q_kl == 1_q_m3);

static_assert(litre::symbol == "l");
static_assert(kilolitre::symbol == "kl");

static_assert(detail::unit_text<dim_volume, cubic_metre>() == basic_symbol_text("m³", "m^3"));

/* ************** DERIVED DIMENSIONS IN TERMS OF OTHER UNITS **************** */

static_assert(10_q_N / 2_q_m == 5_q_N_per_m);
static_assert(10_q_N / 5_q_N_per_m == 2_q_m);
static_assert(2_q_m * 5_q_N_per_m == 10_q_N);

static_assert(detail::unit_text<dim_surface_tension, newton_per_metre>() == "N/m");

// current density

static_assert(12_q_A_per_m2 == 60_q_A / 5_q_m2);
static_assert(1_q_A_per_m2 == 1_q_S * 1_q_V / 1_q_m2);

static_assert(detail::unit_text<dim_current_density, ampere_per_metre_sq>() == basic_symbol_text("A/m²", "A/m^2"));

// concentration

static_assert(1_q_mol_per_m3 == 1_q_kg_per_m3 * 1_q_mol / 1_q_kg);
static_assert(detail::unit_text<dim_concentration, ampere_per_metre_sq>() == basic_symbol_text("mol/m³", "mol/m^3"));

// luminance

static_assert(1_q_cd_per_m2 == 1_q_cd / 1_q_m2);
static_assert(detail::unit_text<dim_luminance, candela_per_metre_sq>() == basic_symbol_text("cd/m²", "cd/m^2"));

// dynamic viscosity

static_assert(1_q_Pa_s == 1_q_N * 1_q_s / 1_q_m2);
static_assert(detail::unit_text<dim_dynamic_viscosity, pascal_second>() == basic_symbol_text("Pa ⋅ s", "Pa s"));

// [specific|molar] heath capacity

static_assert(1_q_J_per_K == 1_q_J_per_kg_K * 1_q_kg);
static_assert(1_q_J_per_K * 1_q_K == 1_q_s * 1_q_N * 1_q_m_per_s);
static_assert(1_q_J_per_mol_K == 1_q_J_per_K / 1_q_mol);

static_assert(detail::unit_text<dim_heat_capacity, joule_per_kelvin>() == "J/K");
static_assert(detail::unit_text<dim_specific_heat_capacity, joule_per_kilogram_kelvin>() == basic_symbol_text("J ⋅ K⁻¹ ⋅ kg⁻¹", "J K^-1 kg^-1"));

// thermal conductivity

static_assert(20_q_W_per_m_K * 10_q_m * 300_q_K == 60'000_q_W);
static_assert(detail::unit_text<dim_thermal_conductivity, watt_per_metre_kelvin>() == basic_symbol_text("W ⋅ m⁻¹ ⋅ K⁻¹", "W m^-1 K^-1"));

// electric field strength

static_assert(100_q_N/20_q_C == 5_q_V_per_m);
static_assert(1_q_C * 10_q_V_per_m * 3_q_m == 30_q_J);

static_assert(detail::unit_text<dim_electric_field_strength, volt_per_metre>() == "V/m");

// [surface] charge density

static_assert(20._q_C / 40_q_m3 == 0.5_q_C_per_m3);
static_assert(10._q_C / 20_q_m2 == 0.5_q_C_per_m2);
static_assert(20._q_C_per_m3 == 10._q_C_per_m2 / 0.5_q_m);
static_assert(1_q_C / 1_q_m / 1_q_m == 1_q_C / 1_q_m2);
static_assert(1_q_C_per_m2 == 1_q_C_per_m3 * 1_q_m);
static_assert(1_q_V_per_m * 10_q_C_per_m3 * 1_q_m3 == 10_q_N);

static_assert(detail::unit_text<dim_charge_density, coulomb_per_metre_cub>() == basic_symbol_text("C/m³", "C/m^3"));
static_assert(detail::unit_text<dim_surface_charge_density, coulomb_per_metre_sq>() == basic_symbol_text("C/m²", "C/m^2"));

// permittivity

static_assert(1_q_F_per_m == 1_q_F / 1_q_m);
static_assert(1/(1_q_F_per_m) * 1_q_C * 1_q_C / 1_q_m2 == 1_q_N);
static_assert(1_q_C_per_m3 / 1_q_F_per_m * 1_q_m == 1_q_V_per_m);

static_assert(detail::unit_text<dim_permittivity, farad_per_metre>() == "F/m");

// permeability

static_assert(1_q_H_per_m * 1_q_A / 1_q_m == 1_q_T);
static_assert(1_q_H_per_m * 1_q_A * 1_q_A == 1_q_N);

static_assert(detail::unit_text<dim_permeability, henry_per_metre>() == "H/m");

// molar energy

static_assert(1_q_J_per_mol * 1_q_mol_per_m3 * 1_q_m3 == 1_q_N * 1_q_m);

static_assert(detail::unit_text<dim_molar_energy, joule_per_mole>() == "J/mol");

// angular velocity
static_assert(1_q_rad / 1_q_s == 1_q_rad_per_s);
static_assert(detail::unit_text<dim_angular_velocity, radian_per_second>() == basic_symbol_text("ω", "w"));
}  // namespace<|MERGE_RESOLUTION|>--- conflicted
+++ resolved
@@ -110,16 +110,9 @@
 static_assert(2 / 1_q_Hz == 2_q_s);
 
 // force
-<<<<<<< HEAD
 static_assert(10_q_kg * 10_q_m_per_s2 == 100_q_N);
 static_assert(100_q_N / 1_q_m_per_s2 == 100_q_kg);
 static_assert(100_q_N / 1_q_kg == 100_q_m_per_s2);
-=======
-
-static_assert(10q_kg * 10q_m_per_s2 == 100q_N);
-static_assert(100q_N / 1q_m_per_s2 == 100q_kg);
-static_assert(100q_N / 1q_kg == 100q_m_per_s2);
->>>>>>> 72ed03fb
 
 // pressure
 
@@ -248,23 +241,12 @@
 
 // speed
 
-<<<<<<< HEAD
-static_assert(is_same_v<decltype(1_q_km / 1_q_s), speed<scaled_unit<ratio(1, 1, 3), metre_per_second>, std::int64_t>>);
-
 static_assert(10_q_m / 5_q_s == 2_q_m_per_s);
 static_assert(10 / 5_q_s * 1_q_m == 2_q_m_per_s);
 static_assert(1_q_km / 1_q_s == 1000_q_m_per_s);
 // static_assert(1_q_km / 1_q_h == 1_q_km_per_h);  // should not compile
 static_assert(1.0_q_km / 1_q_h == 1_q_km_per_h);
 static_assert(1000.0_q_m / 3600.0_q_s == 1_q_km_per_h);
-=======
-static_assert(10q_m / 5q_s == 2q_m_per_s);
-static_assert(10 / 5q_s * 1q_m == 2q_m_per_s);
-static_assert(1q_km / 1q_s == 1000q_m_per_s);
-// static_assert(1q_km / 1q_h == 1q_km_per_h);  // should not compile
-static_assert(1.0q_km / 1q_h == 1q_km_per_h);
-static_assert(1000.0q_m / 3600.0q_s == 1q_km_per_h);
->>>>>>> 72ed03fb
 
 static_assert(2_q_km_per_h * 2_q_h == 4_q_km);
 // static_assert(2_q_km_per_h * 15_q_min == 500_q_m); // should not compile
