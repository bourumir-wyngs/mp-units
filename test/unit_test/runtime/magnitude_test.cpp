--- conflicted
+++ resolved
@@ -65,25 +65,29 @@
 
 TEST_CASE("base_power")
 {
-  SECTION ("base rep deducible for integral base") {
+  SECTION("base rep deducible for integral base")
+  {
     CHECK(base_power{2} == base_power<std::intmax_t>{2, ratio{1}});
     CHECK(base_power{2, 3} == base_power<std::intmax_t>{2, ratio{3}});
     CHECK(base_power{2, ratio{3, 4}} == base_power<std::intmax_t>{2, ratio{3, 4}});
   }
 
-  SECTION ("get_base retrieves base for integral base") {
+  SECTION("get_base retrieves base for integral base")
+  {
     CHECK(base_power{2}.get_base() == 2);
     CHECK(base_power{3, 5}.get_base() == 3);
     CHECK(base_power{5, ratio{1, 3}}.get_base() == 5);
   }
 
-  SECTION ("get_base retrieves member value for non-integer base") {
+  SECTION("get_base retrieves member value for non-integer base")
+  {
     CHECK(base_power<noninteger_base>{}.get_base() == 1.234L);
     CHECK(base_power<noninteger_base>{2}.get_base() == 1.234L);
     CHECK(base_power<noninteger_base>{ratio{5, 8}}.get_base() == 1.234L);
   }
 
-  SECTION ("same-base values not equal if types are different") {
+  SECTION("same-base values not equal if types are different")
+  {
     const auto a = base_power<noncanonical_two_base>{};
     const auto b = base_power{2};
     const auto c = base_power<other_noncanonical_two_base>{};
@@ -95,22 +99,20 @@
     CHECK(a != c);
   }
 
-  SECTION ("same-type values not equal if bases are different") {
+  SECTION("same-type values not equal if bases are different")
+  {
     CHECK(base_power{2} != base_power{3});
     CHECK(base_power{2, ratio{5, 4}} != base_power{3, ratio{5, 4}});
   }
 
-  SECTION ("same-type, same-base values not equal if powers are different") {
+  SECTION("same-type, same-base values not equal if powers are different")
+  {
     CHECK(base_power{2} != base_power{2, 2});
     CHECK(base_power<pi_base>{} != base_power<pi_base>{ratio{1, 3}});
   }
 
-<<<<<<< HEAD
-  SECTION ("product with inverse equals identity") {
-=======
   SECTION("product with inverse equals identity")
   {
->>>>>>> e09de552
     auto check_product_with_inverse_is_identity = [](auto x) { CHECK(x * pow<-1>(x) == as_magnitude<1>()); };
 
     check_product_with_inverse_is_identity(as_magnitude<3>());
@@ -118,7 +120,8 @@
     check_product_with_inverse_is_identity(pi_to_the<ratio{-22, 7}>());
   }
 
-  SECTION ("pow() multiplies exponent") {
+  SECTION("pow() multiplies exponent")
+  {
     CHECK(pow(base_power{2}, 0) == base_power{2, 0});
     CHECK(pow(base_power{2, 3}, ratio{-1, 2}) == base_power{2, ratio{-3, 2}});
     CHECK(pow(base_power<pi_base>{ratio{3, 2}}, ratio{1, 3}) == base_power<pi_base>{ratio{1, 2}});
@@ -127,7 +130,8 @@
 
 TEST_CASE("make_ratio performs prime factorization correctly")
 {
-  SECTION ("Performs prime factorization when denominator is 1") {
+  SECTION("Performs prime factorization when denominator is 1")
+  {
     CHECK(as_magnitude<1>() == magnitude<>{});
     CHECK(as_magnitude<2>() == magnitude<base_power{2}>{});
     CHECK(as_magnitude<3>() == magnitude<base_power{3}>{});
@@ -136,21 +140,17 @@
     CHECK(as_magnitude<792>() == magnitude<base_power{2, 3}, base_power{3, 2}, base_power{11}>{});
   }
 
-<<<<<<< HEAD
-  SECTION ("Supports fractions") {
-    CHECK(as_magnitude<ratio{5, 8}>() == magnitude<base_power{2, -3}, base_power{5}>{});
-  }
-=======
   SECTION("Supports fractions") { CHECK(as_magnitude<ratio{5, 8}>() == magnitude<base_power{2, -3}, base_power{5}>{}); }
->>>>>>> e09de552
-
-  SECTION ("Supports nonzero exp") {
+
+  SECTION("Supports nonzero exp")
+  {
     constexpr ratio r{3, 1, 2};
     REQUIRE(r.exp == 2);
     CHECK(as_magnitude<r>() == as_magnitude<300>());
   }
 
-  SECTION ("Can handle prime factor which would be large enough to overflow int") {
+  SECTION("Can handle prime factor which would be large enough to overflow int")
+  {
     // This was taken from a case which failed when we used `int` for our base to store prime numbers.
     // The failure was due to a prime factor which is larger than 2^31.
     as_magnitude<ratio(16'605'390'666'050, 10'000'000'000'000)>();
@@ -177,7 +177,8 @@
 
 TEST_CASE("magnitude converts to numerical value")
 {
-  SECTION ("Positive integer powers of integer bases give integer values") {
+  SECTION("Positive integer powers of integer bases give integer values")
+  {
     constexpr auto mag_412 = as_magnitude<412>();
     check_same_type_and_value(get_value<int>(mag_412), 412);
     check_same_type_and_value(get_value<std::size_t>(mag_412), std::size_t{412});
@@ -185,20 +186,23 @@
     check_same_type_and_value(get_value<double>(mag_412), 412.0);
   }
 
-  SECTION ("Negative integer powers of integer bases compute correct values") {
+  SECTION("Negative integer powers of integer bases compute correct values")
+  {
     constexpr auto mag_0p125 = as_magnitude<ratio{1, 8}>();
     check_same_type_and_value(get_value<float>(mag_0p125), 0.125f);
     check_same_type_and_value(get_value<double>(mag_0p125), 0.125);
   }
 
-  SECTION ("pi to the 1 supplies correct values") {
+  SECTION("pi to the 1 supplies correct values")
+  {
     constexpr auto pi = pi_to_the<1>();
     check_same_type_and_value(get_value<float>(pi), std::numbers::pi_v<float>);
     check_same_type_and_value(get_value<double>(pi), std::numbers::pi_v<double>);
     check_same_type_and_value(get_value<long double>(pi), std::numbers::pi_v<long double>);
   }
 
-  SECTION ("pi to arbitrary power performs computations in most accurate type at compile time") {
+  SECTION("pi to arbitrary power performs computations in most accurate type at compile time")
+  {
     if constexpr (sizeof(float) < sizeof(long double)) {
       constexpr auto pi_cubed = pi_to_the<3>();
 
@@ -212,7 +216,8 @@
     }
   }
 
-  SECTION ("Impossible requests are prevented at compile time") {
+  SECTION("Impossible requests are prevented at compile time")
+  {
     // Naturally, we cannot actually write a test to verify a compiler error.  But any of these can
     // be uncommented if desired to verify that it breaks the build.
 
@@ -237,18 +242,21 @@
 
 TEST_CASE("Equality works for magnitudes")
 {
-  SECTION ("Equivalent ratios are equal") {
+  SECTION("Equivalent ratios are equal")
+  {
     CHECK(as_magnitude<1>() == as_magnitude<1>());
     CHECK(as_magnitude<3>() == as_magnitude<3>());
     CHECK(as_magnitude<ratio{3, 4}>() == as_magnitude<ratio{9, 12}>());
   }
 
-  SECTION ("Different ratios are unequal") {
+  SECTION("Different ratios are unequal")
+  {
     CHECK(as_magnitude<3>() != as_magnitude<5>());
     CHECK(as_magnitude<3>() != as_magnitude<ratio{3, 2}>());
   }
 
-  SECTION ("Supports constexpr") {
+  SECTION("Supports constexpr")
+  {
     constexpr auto eq = (as_magnitude<ratio{4, 5}>() == as_magnitude<ratio{4, 3}>());
     CHECK(!eq);
   }
@@ -256,25 +264,24 @@
 
 TEST_CASE("Multiplication works for magnitudes")
 {
-  SECTION ("Reciprocals reduce to null magnitude") {
+  SECTION("Reciprocals reduce to null magnitude")
+  {
     CHECK(as_magnitude<ratio{3, 4}>() * as_magnitude<ratio{4, 3}>() == as_magnitude<1>());
   }
 
-  SECTION ("Products work as expected") {
+  SECTION("Products work as expected")
+  {
     CHECK(as_magnitude<ratio{4, 5}>() * as_magnitude<ratio{4, 3}>() == as_magnitude<ratio{16, 15}>());
   }
 
-<<<<<<< HEAD
-  SECTION ("Products handle pi correctly") {
-=======
   SECTION("Products handle pi correctly")
   {
->>>>>>> e09de552
     CHECK(pi_to_the<1>() * as_magnitude<ratio{2, 3}>() * pi_to_the<ratio{-1, 2}>() ==
           magnitude<base_power{2}, base_power{3, -1}, base_power<pi_base>{ratio{1, 2}}>{});
   }
 
-  SECTION ("Supports constexpr") {
+  SECTION("Supports constexpr")
+  {
     constexpr auto p = as_magnitude<ratio{4, 5}>() * as_magnitude<ratio{4, 3}>();
     CHECK(p == as_magnitude<ratio{16, 15}>());
   }
@@ -282,16 +289,19 @@
 
 TEST_CASE("Division works for magnitudes")
 {
-  SECTION ("Dividing anything by itself reduces to null magnitude") {
+  SECTION("Dividing anything by itself reduces to null magnitude")
+  {
     CHECK(as_magnitude<ratio{3, 4}>() / as_magnitude<ratio{3, 4}>() == as_magnitude<1>());
     CHECK(as_magnitude<15>() / as_magnitude<15>() == as_magnitude<1>());
   }
 
-  SECTION ("Quotients work as expected") {
+  SECTION("Quotients work as expected")
+  {
     CHECK(as_magnitude<ratio{4, 5}>() / as_magnitude<ratio{4, 3}>() == as_magnitude<ratio{3, 5}>());
   }
 
-  SECTION ("Supports constexpr") {
+  SECTION("Supports constexpr")
+  {
     constexpr auto q = as_magnitude<ratio{4, 5}>() / as_magnitude<ratio{4, 3}>();
     CHECK(q == as_magnitude<ratio{3, 5}>());
   }
@@ -299,43 +309,32 @@
 
 TEST_CASE("Can raise Magnitudes to rational powers")
 {
-<<<<<<< HEAD
-  SECTION ("Anything to the 0 is 1") {
-=======
   SECTION("Anything to the 0 is 1")
   {
->>>>>>> e09de552
     CHECK(pow<0>(as_magnitude<1>()) == as_magnitude<1>());
     CHECK(pow<0>(as_magnitude<123>()) == as_magnitude<1>());
     CHECK(pow<0>(as_magnitude<ratio{3, 4}>()) == as_magnitude<1>());
     CHECK(pow<0>(pi_to_the<ratio{-1, 2}>()) == as_magnitude<1>());
   }
 
-<<<<<<< HEAD
-  SECTION ("Anything to the 1 is itself") {
-=======
   SECTION("Anything to the 1 is itself")
   {
->>>>>>> e09de552
     CHECK(pow<1>(as_magnitude<1>()) == as_magnitude<1>());
     CHECK(pow<1>(as_magnitude<123>()) == as_magnitude<123>());
     CHECK(pow<1>(as_magnitude<ratio{3, 4}>()) == as_magnitude<ratio{3, 4}>());
     CHECK(pow<1>(pi_to_the<ratio{-1, 2}>()) == pi_to_the<ratio{-1, 2}>());
   }
 
-<<<<<<< HEAD
-  SECTION ("Can raise to arbitrary rational power") {
-=======
   SECTION("Can raise to arbitrary rational power")
   {
->>>>>>> e09de552
     CHECK(pow<ratio{-8, 3}>(pi_to_the<ratio{-1, 2}>()) == pi_to_the<ratio{4, 3}>());
   }
 }
 
 TEST_CASE("can distinguish integral, rational, and irrational magnitudes")
 {
-  SECTION ("Integer magnitudes are integral and rational") {
+  SECTION("Integer magnitudes are integral and rational")
+  {
     auto check_rational_and_integral = [](Magnitude auto m) {
       CHECK(is_integral(m));
       CHECK(is_rational(m));
@@ -348,7 +347,8 @@
     check_rational_and_integral(as_magnitude<ratio{1, 1}>());
   }
 
-  SECTION ("Fractional magnitudes are rational, but not integral") {
+  SECTION("Fractional magnitudes are rational, but not integral")
+  {
     auto check_rational_but_not_integral = [](Magnitude auto m) {
       CHECK(!is_integral(m));
       CHECK(is_rational(m));
@@ -363,12 +363,8 @@
 
 TEST_CASE("int_power computes integer powers")
 {
-<<<<<<< HEAD
-  SECTION ("handles floating point") {
-=======
   SECTION("handles floating point")
   {
->>>>>>> e09de552
     check_same_type_and_value(int_power(0.123L, 0), 1.0L);
     check_same_type_and_value(int_power(0.246f, 1), 0.246f);
     check_same_type_and_value(int_power(0.5f, 3), 0.125f);
@@ -377,12 +373,8 @@
     CHECK(std::is_same_v<long double, decltype(compute_base_power<double>(base_power{10, 20}))>);
   }
 
-<<<<<<< HEAD
-  SECTION ("handles integral") {
-=======
   SECTION("handles integral")
   {
->>>>>>> e09de552
     check_same_type_and_value(int_power(8, 0), 1);
     check_same_type_and_value(int_power(9L, 1), 9L);
     check_same_type_and_value(int_power(2, 10), 1024);
@@ -391,33 +383,15 @@
 
 TEST_CASE("Prime helper functions")
 {
-<<<<<<< HEAD
-  SECTION ("multiplicity") {
-=======
-  SECTION("find_first_factor()")
-  {
-    CHECK(find_first_factor(1) == 1);
-    CHECK(find_first_factor(2) == 2);
-    CHECK(find_first_factor(4) == 2);
-    CHECK(find_first_factor(6) == 2);
-    CHECK(find_first_factor(15) == 3);
-    CHECK(find_first_factor(17) == 17);
-  }
-
-  SECTION("multiplicity")
-  {
->>>>>>> e09de552
+  SECTION ("multiplicity")
+  {
     CHECK(multiplicity(2, 8) == 3);
     CHECK(multiplicity(2, 1024) == 10);
     CHECK(multiplicity(11, 6655) == 3);
   }
 
-<<<<<<< HEAD
-  SECTION ("remove_power()") {
-=======
   SECTION("remove_power()")
   {
->>>>>>> e09de552
     CHECK(remove_power(17, 0, 5) == 5);
     CHECK(remove_power(2, 3, 24) == 3);
     CHECK(remove_power(11, 3, 6655) == 5);
@@ -426,15 +400,10 @@
 
 TEST_CASE("Prime factorization")
 {
-<<<<<<< HEAD
-  SECTION ("1 factors into the null magnitude") {
-    CHECK(prime_factorization_v<1> == magnitude<>{});
-  }
-=======
   SECTION("1 factors into the null magnitude") { CHECK(prime_factorization_v<1> == magnitude<>{}); }
->>>>>>> e09de552
-
-  SECTION ("Prime numbers factor into themselves") {
+
+  SECTION("Prime numbers factor into themselves")
+  {
     CHECK(prime_factorization_v<2> == magnitude<base_power{2}>{});
     CHECK(prime_factorization_v<3> == magnitude<base_power{3}>{});
     CHECK(prime_factorization_v<5> == magnitude<base_power{5}>{});
@@ -444,33 +413,25 @@
     CHECK(prime_factorization_v<41> == magnitude<base_power{41}>{});
   }
 
-<<<<<<< HEAD
-  SECTION ("Prime factorization finds factors and multiplicities") {
-=======
   SECTION("Prime factorization finds factors and multiplicities")
   {
->>>>>>> e09de552
     CHECK(prime_factorization_v<792> == magnitude<base_power{2, 3}, base_power{3, 2}, base_power{11}>{});
   }
 }
 
 TEST_CASE("is_prime detects primes")
 {
-  SECTION ("Non-positive numbers are not prime") {
+  SECTION("Non-positive numbers are not prime")
+  {
     CHECK(!is_prime(-1328));
     CHECK(!is_prime(-1));
     CHECK(!is_prime(0));
   }
 
-<<<<<<< HEAD
-  SECTION ("1 is not prime") {
-    CHECK(!is_prime(1));
-  }
-=======
   SECTION("1 is not prime") { CHECK(!is_prime(1)); }
->>>>>>> e09de552
-
-  SECTION ("Discriminates between primes and non-primes") {
+
+  SECTION("Discriminates between primes and non-primes")
+  {
     CHECK(is_prime(2));
     CHECK(is_prime(3));
     CHECK(!is_prime(4));
@@ -486,12 +447,8 @@
 
 TEST_CASE("is_valid_base_power")
 {
-<<<<<<< HEAD
-  SECTION ("0 power is invalid") {
-=======
   SECTION("0 power is invalid")
   {
->>>>>>> e09de552
     REQUIRE(is_valid_base_power(base_power{2}));
     CHECK(!is_valid_base_power(base_power{2, 0}));
 
@@ -502,12 +459,8 @@
     CHECK(!is_valid_base_power(base_power<pi_base>{0}));
   }
 
-<<<<<<< HEAD
-  SECTION ("non-prime integers are invalid") {
-=======
   SECTION("non-prime integers are invalid")
   {
->>>>>>> e09de552
     CHECK(!is_valid_base_power(base_power{-8}));
     CHECK(!is_valid_base_power(base_power{0}));
     CHECK(!is_valid_base_power(base_power{1}));
@@ -518,12 +471,8 @@
     CHECK(!is_valid_base_power(base_power{4}));
   }
 
-<<<<<<< HEAD
-  SECTION ("non-positive floating point bases are invalid") {
-=======
   SECTION("non-positive floating point bases are invalid")
   {
->>>>>>> e09de552
     CHECK(!is_valid_base_power(base_power<invalid_zero_base>{}));
     CHECK(!is_valid_base_power(base_power<invalid_negative_base>{}));
   }
@@ -535,18 +484,21 @@
   const auto all_pairs_return_false = pairwise_all{[](auto, auto) { return false; }};
   const auto all_increasing = pairwise_all{std::less{}};
 
-  SECTION ("always true for empty tuples") {
+  SECTION("always true for empty tuples")
+  {
     CHECK(all_pairs_return_true());
     CHECK(all_pairs_return_false());
   }
 
-  SECTION ("always true for single-element tuples") {
+  SECTION("always true for single-element tuples")
+  {
     CHECK(all_pairs_return_true(1));
     CHECK(all_pairs_return_false(3.14));
     CHECK(all_pairs_return_true('x'));
   }
 
-  SECTION ("true for longer tuples iff true for all neighbouring pairs") {
+  SECTION("true for longer tuples iff true for all neighbouring pairs")
+  {
     CHECK(all_increasing(1, 1.5));
     CHECK(all_increasing(1, 1.5, 2));
 
@@ -560,31 +512,21 @@
 
 TEST_CASE("strictly_increasing")
 {
-<<<<<<< HEAD
-  SECTION ("Empty input is sorted") {
-    CHECK(strictly_increasing());
-  }
-=======
   SECTION("Empty input is sorted") { CHECK(strictly_increasing()); }
->>>>>>> e09de552
-
-  SECTION ("Single-element input is sorted") {
+
+  SECTION("Single-element input is sorted")
+  {
     CHECK(strictly_increasing(3));
     CHECK(strictly_increasing(15.42));
     CHECK(strictly_increasing('c'));
   }
 
-  SECTION ("Multi-value inputs compare correctly") {
+  SECTION("Multi-value inputs compare correctly")
+  {
     CHECK(strictly_increasing(3, 3.14));
     CHECK(!strictly_increasing(3, 3.0));
     CHECK(!strictly_increasing(4, 3.0));
   }
 }
 
-<<<<<<< HEAD
-}  // namespace
-=======
-}  // namespace detail
-
-}  // namespace units
->>>>>>> e09de552
+}  // namespace