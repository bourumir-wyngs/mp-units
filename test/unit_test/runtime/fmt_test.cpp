--- conflicted
+++ resolved
@@ -391,12 +391,8 @@
       const auto q = 60_q_min / 2_q_km;
       os << q;
 
-<<<<<<< HEAD
       // TODO(chogg): Reinstate after format/Magnitude design.
       // SECTION("iostream") { CHECK(os.str() == "30 [6 × 10⁻²] 1/m ⋅ s"); }
-=======
-      SECTION("iostream") { CHECK(os.str() == "30 [6 × 10⁻²] 1/m⋅s"); }
->>>>>>> bd641228
 
       SECTION("fmt with default format {} on a quantity") { CHECK(STD_FMT::format("{}", q) == os.str()); }
 
