// The MIT License (MIT)
//
// Copyright (c) 2018 Mateusz Pusz
//
// Permission is hereby granted, free of charge, to any person obtaining a copy
// of this software and associated documentation files (the "Software"), to deal
// in the Software without restriction, including without limitation the rights
// to use, copy, modify, merge, publish, distribute, sublicense, and/or sell
// copies of the Software, and to permit persons to whom the Software is
// furnished to do so, subject to the following conditions:
//
// The above copyright notice and this permission notice shall be included in all
// copies or substantial portions of the Software.
//
// THE SOFTWARE IS PROVIDED "AS IS", WITHOUT WARRANTY OF ANY KIND, EXPRESS OR
// IMPLIED, INCLUDING BUT NOT LIMITED TO THE WARRANTIES OF MERCHANTABILITY,
// FITNESS FOR A PARTICULAR PURPOSE AND NONINFRINGEMENT. IN NO EVENT SHALL THE
// AUTHORS OR COPYRIGHT HOLDERS BE LIABLE FOR ANY CLAIM, DAMAGES OR OTHER
// LIABILITY, WHETHER IN AN ACTION OF CONTRACT, TORT OR OTHERWISE, ARISING FROM,
// OUT OF OR IN CONNECTION WITH THE SOFTWARE OR THE USE OR OTHER DEALINGS IN THE
// SOFTWARE.

#include <mp-units/format.h>
#include <mp-units/systems/si/constants.h>
#include <mp-units/systems/si/unit_symbols.h>
#include <iostream>

template<class T>
  requires mp_units::is_scalar<T>
inline constexpr bool mp_units::is_vector<T> = true;

int main()
{
  using namespace mp_units::si;
  using namespace mp_units::si::unit_symbols;

  std::cout << "The seven defining constants of the SI and the seven corresponding units they define:\n";
<<<<<<< HEAD
  std::cout << UNITS_STD_FMT::format("- hyperfine transition frequency of Cs: {:%.0Q %q}\n",
                                     hyperfine_structure_transition_frequency<>);
  std::cout << UNITS_STD_FMT::format("- speed of light in vacuum:             {:%.0Q %q}\n", speed_of_light<>);
  std::cout << UNITS_STD_FMT::format("- Planck constant:                      {}\n", planck_constant<>);
  std::cout << UNITS_STD_FMT::format("- elementary charge:                    {}\n", elementary_charge<>);
  std::cout << UNITS_STD_FMT::format("- Boltzmann constant:                   {}\n", boltzmann_constant<>);
  std::cout << UNITS_STD_FMT::format("- Avogadro constant:                    {}\n", avogadro_constant<>);
  std::cout << UNITS_STD_FMT::format("- luminous efficacy:                    {}\n", luminous_efficacy<>);
=======
  std::cout << UNITS_STD_FMT::format("- hyperfine transition frequency of Cs: {} = {:%.0Q %q}\n",
                                     1. * si2019::hyperfine_structure_transition_frequency_of_cs,
                                     (1. * si2019::hyperfine_structure_transition_frequency_of_cs)[Hz]);
  std::cout << UNITS_STD_FMT::format("- speed of light in vacuum:             {} = {:%.0Q %q}\n",
                                     1. * si2019::speed_of_light_in_vacuum,
                                     (1. * si2019::speed_of_light_in_vacuum)[m / s]);
  std::cout << UNITS_STD_FMT::format("- Planck constant:                      {} = {:%.8eQ %q}\n",
                                     1. * si2019::planck_constant, (1. * si2019::planck_constant)[J * s]);
  std::cout << UNITS_STD_FMT::format("- elementary charge:                    {} = {:%.9eQ %q}\n",
                                     1. * si2019::elementary_charge, (1. * si2019::elementary_charge)[C]);
  std::cout << UNITS_STD_FMT::format("- Boltzmann constant:                   {} = {:%.6eQ %q}\n",
                                     1. * si2019::boltzmann_constant, (1. * si2019::boltzmann_constant)[J / K]);
  std::cout << UNITS_STD_FMT::format("- Avogadro constant:                    {} = {:%.8eQ %q}\n",
                                     1. * si2019::avogadro_constant, (1. * si2019::avogadro_constant)[1 / mol]);
  // TODO uncomment the below when ISQ is done
  // std::cout << UNITS_STD_FMT::format("- luminous efficacy:                    {} = {}\n",
  // si2019::luminous_efficacy(1.),
  //                              si2019::luminous_efficacy(1.)[lm / W]);
>>>>>>> ec04d9c0
}<|MERGE_RESOLUTION|>--- conflicted
+++ resolved
@@ -35,16 +35,6 @@
   using namespace mp_units::si::unit_symbols;
 
   std::cout << "The seven defining constants of the SI and the seven corresponding units they define:\n";
-<<<<<<< HEAD
-  std::cout << UNITS_STD_FMT::format("- hyperfine transition frequency of Cs: {:%.0Q %q}\n",
-                                     hyperfine_structure_transition_frequency<>);
-  std::cout << UNITS_STD_FMT::format("- speed of light in vacuum:             {:%.0Q %q}\n", speed_of_light<>);
-  std::cout << UNITS_STD_FMT::format("- Planck constant:                      {}\n", planck_constant<>);
-  std::cout << UNITS_STD_FMT::format("- elementary charge:                    {}\n", elementary_charge<>);
-  std::cout << UNITS_STD_FMT::format("- Boltzmann constant:                   {}\n", boltzmann_constant<>);
-  std::cout << UNITS_STD_FMT::format("- Avogadro constant:                    {}\n", avogadro_constant<>);
-  std::cout << UNITS_STD_FMT::format("- luminous efficacy:                    {}\n", luminous_efficacy<>);
-=======
   std::cout << UNITS_STD_FMT::format("- hyperfine transition frequency of Cs: {} = {:%.0Q %q}\n",
                                      1. * si2019::hyperfine_structure_transition_frequency_of_cs,
                                      (1. * si2019::hyperfine_structure_transition_frequency_of_cs)[Hz]);
@@ -63,5 +53,4 @@
   // std::cout << UNITS_STD_FMT::format("- luminous efficacy:                    {} = {}\n",
   // si2019::luminous_efficacy(1.),
   //                              si2019::luminous_efficacy(1.)[lm / W]);
->>>>>>> ec04d9c0
 }