--- conflicted
+++ resolved
@@ -27,43 +27,6 @@
 
 namespace units {
 
-<<<<<<< HEAD
-// equivalent_dim
-namespace detail {
-
-template<BaseDimension D1, BaseDimension D2>
-using equivalent_base_dim = std::conjunction<std::bool_constant<D1::symbol == D2::symbol>,
-                                             same_unit_reference<typename D1::base_unit, typename D2::base_unit>>;
-
-template<Dimension D1, Dimension D2>
-struct equivalent_dim_impl : std::false_type {};
-
-template<BaseDimension D1, BaseDimension D2>
-struct equivalent_dim_impl<D1, D2> : std::disjunction<is_same<D1, D2>, equivalent_base_dim<D1, D2>> {};
-
-template<Exponent E1, Exponent E2>
-struct equivalent_exp : std::false_type {};
-
-template<BaseDimension Dim1, std::intmax_t Num, std::intmax_t Den, BaseDimension Dim2>
-struct equivalent_exp<exponent<Dim1, Num, Den>, exponent<Dim2, Num, Den>> : equivalent_dim_impl<Dim1, Dim2> {};
-
-template<DerivedDimension D1, DerivedDimension D2>
-struct equivalent_derived_dim : std::false_type {};
-
-template<typename... Es1, typename... Es2>
-  requires (sizeof...(Es1) == sizeof...(Es2))
-struct equivalent_derived_dim<derived_dimension_base<Es1...>, derived_dimension_base<Es2...>> : std::conjunction<equivalent_exp<Es1, Es2>...> {};
-
-template<DerivedDimension D1, DerivedDimension D2>
-struct equivalent_dim_impl<D1, D2> : std::disjunction<is_same<D1, D2>, equivalent_derived_dim<downcast_base_t<D1>, downcast_base_t<D2>>> {};
-
-} // namespace detail
-
-template<Dimension D1, Dimension D2>
-inline constexpr bool equivalent_dim = detail::equivalent_dim_impl<D1, D2>::value;
-
-=======
->>>>>>> 72ed03fb
 /**
  * @brief Unknown dimension
  * 
@@ -73,13 +36,8 @@
  * 
  * @tparam Es the list of exponents of ingredient dimensions
  */
-<<<<<<< HEAD
 template<Exponent... Es>
 struct unknown_dimension : derived_dimension<unknown_dimension<Es...>, unknown_coherent_unit, Es...> {};
-=======
-template<Exponent E, Exponent... ERest>
-struct unknown_dimension : derived_dimension<unknown_dimension<E, ERest...>, unknown_coherent_unit, E, ERest...> {};
->>>>>>> 72ed03fb
 
 namespace detail {
 
